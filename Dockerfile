# SPDX-FileCopyrightText: Copyright (c) 2025 NVIDIA CORPORATION & AFFILIATES. All rights reserved.
# SPDX-License-Identifier: Apache-2.0
FROM rust:1.90 AS builder

WORKDIR /app

# Install build dependencies
RUN apt-get update && \
    apt-get install -y protobuf-compiler && \
    rm -rf /var/lib/apt/lists/*

# Copy the entire source code
COPY . .

# Build all available binaries
RUN cargo build --release --bin modelexpress-server && \
    cargo build --release --bin model-express-cli && \
    cargo build --release --bin test_client && \
    cargo build --release --bin test_single_client && \
    cargo build --release --bin fallback_test

# Create a minimal runtime image
<<<<<<< HEAD
FROM nvcr.io/nvidia/base/ubuntu:noble-20250619 AS runtime
=======
FROM nvcr.io/nvidia/base/ubuntu:noble-20250619
>>>>>>> 9864f783

WORKDIR /app

# Install runtime dependencies
RUN apt-get update && \
    apt-get install -y --no-install-recommends ca-certificates libssl-dev && \
    rm -rf /var/lib/apt/lists/*

# Copy all built binaries
COPY --from=builder /app/target/release/modelexpress-server .
COPY --from=builder /app/target/release/model-express-cli .
COPY --from=builder /app/target/release/test_client .
COPY --from=builder /app/target/release/test_single_client .
COPY --from=builder /app/target/release/fallback_test .

# Copy the Attribution files
COPY ATTRIBUTIONS_Rust.md .

# Expose the default port
EXPOSE 8001

# Set default environment variables (can be overridden)
ENV MODEL_EXPRESS_SERVER_PORT=8001
ENV MODEL_EXPRESS_LOGGING_LEVEL=info
ENV MODEL_EXPRESS_DATABASE_PATH=/app/models.db
ENV MODEL_EXPRESS_CACHE_DIRECTORY=/app/cache
ENV HF_HUB_CACHE=/app/cache

# Run the server by default
CMD ["./modelexpress-server"]<|MERGE_RESOLUTION|>--- conflicted
+++ resolved
@@ -20,11 +20,7 @@
     cargo build --release --bin fallback_test
 
 # Create a minimal runtime image
-<<<<<<< HEAD
 FROM nvcr.io/nvidia/base/ubuntu:noble-20250619 AS runtime
-=======
-FROM nvcr.io/nvidia/base/ubuntu:noble-20250619
->>>>>>> 9864f783
 
 WORKDIR /app
 
