// SPDX-FileCopyrightText: Copyright (c) 2025 NVIDIA CORPORATION & AFFILIATES. All rights reserved.
// SPDX-License-Identifier: Apache-2.0

use crate::{Utils, constants};
use anyhow::{Context, Result};
use serde::{Deserialize, Serialize};
use std::env;
use std::fs;
use std::path::{Path, PathBuf};
use tracing::{debug, info, warn};

/// Configuration for model cache management
#[derive(Debug, Clone, Serialize, Deserialize)]
pub struct CacheConfig {
    /// Local path where models are cached
    pub local_path: PathBuf,
    /// Server endpoint for model downloads
    pub server_endpoint: String,
    /// Timeout for cache operations
    pub timeout_secs: Option<u64>,
}

impl Default for CacheConfig {
    fn default() -> Self {
        let home = Utils::get_home_dir().unwrap_or_else(|_| ".".to_string());
        Self {
            local_path: PathBuf::from(home).join(constants::DEFAULT_CACHE_PATH),
            server_endpoint: format!("http://localhost:{}", constants::DEFAULT_GRPC_PORT),
            timeout_secs: None,
        }
    }
}

impl CacheConfig {
    /// Discover cache configuration
    pub fn discover() -> Result<Self> {
        // Priority order:
        // 1. Command line argument (--cache-path)
        // 2. Environment variable (MODEL_EXPRESS_CACHE_DIRECTORY)
        // 3. Config file (~/.model-express/config.yaml)
        // 4. Auto-detection (common paths)
        // 5. Default fallback

        // Try command line args first
        if let Some(path) = Self::get_cache_path_from_args() {
            return Self::from_path(path);
        }

        // Try environment variable
        if let Ok(path) = env::var("MODEL_EXPRESS_CACHE_DIRECTORY") {
            return Self::from_path(path);
        }

        // Try config file
        if let Ok(config) = Self::from_config_file() {
            return Ok(config);
        }

        // Try auto-detection
        if let Ok(config) = Self::auto_detect() {
            return Ok(config);
        }

        // Use default configuration as fallback
        debug!("Using default cache configuration");
        Ok(Self::default())
    }

    /// Create a cache configuration with explicit parameters
    pub fn new(local_path: PathBuf, server_endpoint: Option<String>) -> Result<Self> {
        // Ensure the directory exists
        fs::create_dir_all(&local_path)
            .with_context(|| format!("Failed to create cache directory: {local_path:?}"))?;

        Ok(Self {
            local_path,
            server_endpoint: server_endpoint.unwrap_or_else(Self::get_default_server_endpoint),
            timeout_secs: None,
        })
    }

    /// Create config from a specific path
    pub fn from_path<P: AsRef<Path>>(path: P) -> Result<Self> {
        let local_path = path.as_ref().to_path_buf();

        // Ensure the directory exists
        fs::create_dir_all(&local_path)
            .with_context(|| format!("Failed to create cache directory: {local_path:?}"))?;

        Ok(Self {
            local_path,
            server_endpoint: Self::get_default_server_endpoint(),
            timeout_secs: None,
        })
    }

    /// Load configuration from file
    pub fn from_config_file() -> Result<Self> {
        let config_path = Self::get_config_path()?;

        if !config_path.exists() {
            return Err(anyhow::anyhow!("Config file not found: {:?}", config_path));
        }

        let content = fs::read_to_string(&config_path)
            .with_context(|| format!("Failed to read config file: {config_path:?}"))?;

        let config: Self = serde_yaml::from_str(&content)
            .with_context(|| format!("Failed to parse config file: {config_path:?}"))?;

        Ok(config)
    }

    /// Save configuration to file
    pub fn save_to_config_file(&self) -> Result<()> {
        let config_path = Self::get_config_path()?;

        // Ensure config directory exists
        if let Some(parent) = config_path.parent() {
            fs::create_dir_all(parent)
                .with_context(|| format!("Failed to create config directory: {parent:?}"))?;
        }

        let content = serde_yaml::to_string(self).context("Failed to serialize config")?;

        fs::write(&config_path, content)
            .with_context(|| format!("Failed to write config file: {config_path:?}"))?;

        Ok(())
    }

    /// Auto-detect cache configuration
    pub fn auto_detect() -> Result<Self> {
        let home = Utils::get_home_dir().unwrap_or_else(|_| ".".to_string());
        let common_paths = vec![
            PathBuf::from(&home).join(constants::DEFAULT_CACHE_PATH),
            PathBuf::from(&home).join(constants::DEFAULT_HF_CACHE_PATH),
            PathBuf::from("/cache"),
            PathBuf::from("/app/models"),
            PathBuf::from("./cache"),
            PathBuf::from("./models"),
        ];

        for path in common_paths {
            if path.exists() && path.is_dir() {
                return Ok(Self {
                    local_path: path,
                    server_endpoint: Self::get_default_server_endpoint(),
                    timeout_secs: None,
                });
            }
        }

        Err(anyhow::anyhow!(
            "No cache directory found in common locations"
        ))
    }

    /// Query server for cache information
    pub fn from_server() -> Result<Self> {
        // This would typically make an HTTP request to the server
        // For now, we'll return an error to indicate server is not available
        Err(anyhow::anyhow!("Server not available for cache discovery"))
    }

    /// Get cache path from command line arguments
    fn get_cache_path_from_args() -> Option<String> {
        let args: Vec<String> = env::args().collect();

        for (i, arg) in args.iter().enumerate() {
            if arg == "--cache-path" {
                if let Some(next_arg) = args.get(i.saturating_add(1)) {
                    return Some(next_arg.clone());
                }
            }
        }

        None
    }

    /// Get default server endpoint
    fn get_default_server_endpoint() -> String {
        env::var("MODEL_EXPRESS_SERVER_ENDPOINT")
            .unwrap_or_else(|_| format!("http://localhost:{}", constants::DEFAULT_GRPC_PORT))
    }

    /// Get configuration file path
    fn get_config_path() -> Result<PathBuf> {
        let home = Utils::get_home_dir().unwrap_or_else(|_| ".".to_string());

        Ok(PathBuf::from(home).join(constants::DEFAULT_CONFIG_PATH))
    }

    /// Convert a Hugging Face folder name back to the original model ID
    /// Examples:
    /// - "models--google-t5--t5-small" -> "google-t5/t5-small"
    pub fn folder_name_to_model_id(folder_name: &str) -> String {
        // Handle models
        if let Some(stripped) = folder_name.strip_prefix("models--") {
            // Convert models--owner--repo to owner/repo
            stripped.replace("--", "/")
        } else if folder_name.starts_with("datasets--") {
            // TODO: Handle datasets names conversion
            folder_name.to_string()
        } else if folder_name.starts_with("spaces--") {
            // TODO: Handle spaces names conversion
            folder_name.to_string()
        } else {
            // If it doesn't match the expected pattern, return as-is
            folder_name.to_string()
        }
    }

    /// Get cache statistics
    pub fn get_cache_stats(&self) -> Result<CacheStats> {
        let mut stats = CacheStats {
            total_models: 0,
            total_size: 0,
            models: Vec::new(),
        };

        if !self.local_path.exists() {
            return Ok(stats);
        }

        for entry in fs::read_dir(&self.local_path)? {
            let entry = entry?;
            let path = entry.path();

            if path.is_dir() {
                let size = Self::get_directory_size(&path)?;
                let folder_name = path
                    .file_name()
                    .and_then(|n| n.to_str())
                    .unwrap_or("unknown")
                    .to_string();
                info!("Folder name: {}", folder_name);
                // Convert folder name back to human-readable model ID
                let model_name = Self::folder_name_to_model_id(&folder_name);

                stats.total_models = stats.total_models.saturating_add(1);
                stats.total_size = stats.total_size.saturating_add(size);
                stats.models.push(ModelInfo {
                    name: model_name,
                    size,
                    path: path.to_path_buf(),
                });
            }
        }

        Ok(stats)
    }

    /// Get directory size recursively
    fn get_directory_size(path: &Path) -> Result<u64> {
        let mut size: u64 = 0;

        for entry in fs::read_dir(path)? {
            let entry = entry?;
            let path = entry.path();

            if path.is_file() {
                size = size.saturating_add(fs::metadata(&path)?.len());
            } else if path.is_dir() {
                size = size.saturating_add(Self::get_directory_size(&path)?);
            }
        }

        Ok(size)
    }

    /// Clear specific model from cache
    pub fn clear_model(&self, model_name: &str) -> Result<()> {
        let model_path = self.local_path.join(model_name);

        if model_path.exists() {
            fs::remove_dir_all(&model_path)
                .with_context(|| format!("Failed to remove model: {model_path:?}"))?;
            info!("Cleared model: {}", model_name);
        } else {
            warn!("Model not found in cache: {}", model_name);
        }

        Ok(())
    }

    /// Clear entire cache
    pub fn clear_all(&self) -> Result<()> {
        if self.local_path.exists() {
            fs::remove_dir_all(&self.local_path)
                .with_context(|| format!("Failed to clear cache: {:?}", self.local_path))?;
            info!("Cleared entire cache");
        } else {
            warn!("Cache directory does not exist");
        }

        Ok(())
    }
}

/// Cache statistics
#[derive(Debug, Clone)]
pub struct CacheStats {
    pub total_models: usize,
    pub total_size: u64,
    pub models: Vec<ModelInfo>,
}

/// Model information
#[derive(Debug, Clone)]
pub struct ModelInfo {
    pub name: String,
    pub size: u64,
    pub path: PathBuf,
}

impl CacheStats {
    /// Format bytes as human readable string
    fn format_bytes(bytes: u64) -> String {
        const KB: u64 = 1024;
        const MB: u64 = KB * 1024;
        const GB: u64 = MB * 1024;

        match bytes {
            size if size >= GB => format!("{:.2} GB", size as f64 / GB as f64),
            size if size >= MB => format!("{:.2} MB", size as f64 / MB as f64),
            size if size >= KB => format!("{:.2} KB", size as f64 / KB as f64),
            size => format!("{size} bytes"),
        }
    }

    /// Format total size as human readable string
    pub fn format_total_size(&self) -> String {
        Self::format_bytes(self.total_size)
    }

    /// Format individual model size as human readable string
    pub fn format_model_size(&self, model: &ModelInfo) -> String {
        Self::format_bytes(model.size)
    }
}

#[cfg(test)]
mod tests {
    use super::*;
    use crate::Utils;
    use tempfile::TempDir;

    #[test]
    #[allow(clippy::expect_used)]
    fn test_cache_config_from_path() {
        let temp_dir = TempDir::new().expect("Failed to create temp directory");
        let config =
            CacheConfig::from_path(temp_dir.path()).expect("Failed to create config from path");

        assert_eq!(config.local_path, temp_dir.path());
    }

    #[test]
    #[allow(clippy::expect_used)]
    fn test_cache_config_save_and_load() {
        let temp_dir = TempDir::new().expect("Failed to create temp directory");
        let original_config = CacheConfig {
            local_path: temp_dir.path().join("cache"),
            server_endpoint: "http://localhost:8001".to_string(),
            timeout_secs: Some(30),
        };

        // Save config
        original_config
            .save_to_config_file()
            .expect("Failed to save config");

        // Load config
        let loaded_config = CacheConfig::from_config_file().expect("Failed to load config");

        assert_eq!(loaded_config.local_path, original_config.local_path);
        assert_eq!(
            loaded_config.server_endpoint,
            original_config.server_endpoint
        );
        assert_eq!(loaded_config.timeout_secs, original_config.timeout_secs);
    }

    #[test]
    fn test_cache_stats_formatting() {
        let stats = CacheStats {
            total_models: 2,
            total_size: 1024 * 1024 * 5, // 5 MB
            models: vec![
                ModelInfo {
                    name: "model1".to_string(),
                    size: 1024 * 1024 * 2, // 2 MB
                    path: PathBuf::from("/test/model1"),
                },
                ModelInfo {
                    name: "model2".to_string(),
                    size: 1024 * 1024 * 3, // 3 MB
                    path: PathBuf::from("/test/model2"),
                },
            ],
        };

        assert_eq!(stats.format_total_size(), "5.00 MB");
        assert_eq!(stats.format_model_size(&stats.models[0]), "2.00 MB");
        assert_eq!(stats.format_model_size(&stats.models[1]), "3.00 MB");
    }

    #[test]
<<<<<<< HEAD
    fn test_cache_config_default() {
        let config = CacheConfig::default();

        let home = Utils::get_home_dir().unwrap_or_else(|_| ".".to_string());
        assert_eq!(
            config.local_path,
            PathBuf::from(&home).join(constants::DEFAULT_CACHE_PATH)
        );
        assert_eq!(
            config.server_endpoint,
            String::from("http://localhost:8001")
        );
        assert_eq!(config.timeout_secs, None);
    }

    #[test]
    #[allow(clippy::expect_used)]
    fn test_get_config_path() {
        let config_path = CacheConfig::get_config_path().expect("Failed to get config path");

        let home = Utils::get_home_dir().unwrap_or_else(|_| ".".to_string());
        assert_eq!(
            config_path,
            PathBuf::from(&home).join(constants::DEFAULT_CONFIG_PATH)
=======
    fn test_folder_name_to_model_id() {
        // Test models conversion
        assert_eq!(
            CacheConfig::folder_name_to_model_id("models--google-t5--t5-small"),
            "google-t5/t5-small"
        );
        assert_eq!(
            CacheConfig::folder_name_to_model_id("models--microsoft--DialoGPT-medium"),
            "microsoft/DialoGPT-medium"
        );
        assert_eq!(
            CacheConfig::folder_name_to_model_id("models--huggingface--CodeBERTa-small-v1"),
            "huggingface/CodeBERTa-small-v1"
        );

        // Test single name models (no organization)
        assert_eq!(
            CacheConfig::folder_name_to_model_id("models--bert-base-uncased"),
            "bert-base-uncased"
        );

        // Test datasets (TODO - should return as-is for now)
        assert_eq!(
            CacheConfig::folder_name_to_model_id("datasets--squad"),
            "datasets--squad"
        );
        assert_eq!(
            CacheConfig::folder_name_to_model_id("datasets--huggingface--squad"),
            "datasets--huggingface--squad"
        );

        // Test spaces (TODO - should return as-is for now)
        assert_eq!(
            CacheConfig::folder_name_to_model_id("spaces--gradio--hello-world"),
            "spaces--gradio--hello-world"
        );

        // Test unrecognized patterns (should return as-is)
        assert_eq!(
            CacheConfig::folder_name_to_model_id("random-folder-name"),
            "random-folder-name"
        );
        assert_eq!(
            CacheConfig::folder_name_to_model_id("some--other--format"),
            "some--other--format"
        );

        // Test edge cases
        assert_eq!(CacheConfig::folder_name_to_model_id("models--"), "");
        assert_eq!(
            CacheConfig::folder_name_to_model_id("models--single"),
            "single"
>>>>>>> ae421785
        );
    }
}<|MERGE_RESOLUTION|>--- conflicted
+++ resolved
@@ -407,7 +407,6 @@
     }
 
     #[test]
-<<<<<<< HEAD
     fn test_cache_config_default() {
         let config = CacheConfig::default();
 
@@ -432,7 +431,10 @@
         assert_eq!(
             config_path,
             PathBuf::from(&home).join(constants::DEFAULT_CONFIG_PATH)
-=======
+        );
+    }
+
+    #[test]
     fn test_folder_name_to_model_id() {
         // Test models conversion
         assert_eq!(
@@ -485,7 +487,6 @@
         assert_eq!(
             CacheConfig::folder_name_to_model_id("models--single"),
             "single"
->>>>>>> ae421785
         );
     }
 }