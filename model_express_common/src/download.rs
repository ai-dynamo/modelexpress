use crate::models::ModelProvider;
use crate::providers::{HuggingFaceProvider, ModelProviderTrait};
use anyhow::Result;
use std::path::PathBuf;
use tracing::info;

<<<<<<< HEAD
=======
const IGNORED: [&str; 3] = [".gitattributes", "LICENSE", "README.md"];

const HF_TOKEN_ENV_VAR: &str = "HF_TOKEN";
const HF_HUB_CACHE_ENV_VAR: &str = "HF_HUB_CACHE";

/// Get the cache directory for Hugging Face models
/// Priority order:
/// 1. Provided cache_dir parameter
/// 2. HF_HUB_CACHE environment variable
/// 3. Default location (~/.cache/huggingface/hub)
fn get_cache_dir(cache_dir: Option<PathBuf>) -> PathBuf {
    // Use provided cache directory if available
    if let Some(dir) = cache_dir {
        return dir;
    }

    // Try environment variable
    if let Ok(cache_path) = env::var(HF_HUB_CACHE_ENV_VAR) {
        return PathBuf::from(cache_path);
    }

    // Fall back to default location
    let home = env::var("HOME")
        .or_else(|_| env::var("USERPROFILE"))
        .unwrap_or_else(|_| ".".to_string());

    PathBuf::from(home).join(".cache/huggingface/hub")
}

/// Trait for model providers
/// This trait provides the framework for supporting multiple model providers.
/// It allows for easy extension to support providers like OpenAI, Anthropic, etc.
#[async_trait::async_trait]
pub trait ModelProviderTrait: Send + Sync {
    /// Download a model and return the path where it was downloaded
    async fn download_model(&self, model_name: &str, cache_dir: Option<PathBuf>)
    -> Result<PathBuf>;

    /// Get the provider name for logging
    fn provider_name(&self) -> &'static str;
}

/// Hugging Face model provider implementation
pub struct HuggingFaceProvider;

#[async_trait::async_trait]
impl ModelProviderTrait for HuggingFaceProvider {
    async fn download_model(
        &self,
        model_name: &str,
        cache_dir: Option<PathBuf>,
    ) -> Result<PathBuf> {
        download_from_hf(model_name, cache_dir).await
    }

    fn provider_name(&self) -> &'static str {
        "Hugging Face"
    }
}

>>>>>>> 41cd1ecf
/// Provider factory to get the appropriate provider implementation
#[must_use]
pub fn get_provider(provider: ModelProvider) -> Box<dyn ModelProviderTrait> {
    match provider {
        ModelProvider::HuggingFace => Box::new(HuggingFaceProvider),
    }
}

/// Download a model using the specified provider
pub async fn download_model(
    model_name: &str,
    provider: ModelProvider,
    cache_dir: Option<PathBuf>,
) -> Result<PathBuf> {
    let provider_impl = get_provider(provider);
    info!(
        "Downloading model '{}' using provider: {}",
        model_name,
        provider_impl.provider_name()
    );
    provider_impl.download_model(model_name, cache_dir).await
}

<<<<<<< HEAD
=======
/// Attempt to download a model from Hugging Face
/// Returns the directory it is in
pub async fn download_from_hf(
    name: impl AsRef<Path>,
    cache_dir: Option<PathBuf>,
) -> Result<PathBuf> {
    info!(
        "Downloading model from Hugging Face: {}",
        name.as_ref().display()
    );
    let name = name.as_ref();
    let token = env::var(HF_TOKEN_ENV_VAR).ok();

    // Get cache directory and ensure it exists
    let cache_dir = get_cache_dir(cache_dir);
    std::fs::create_dir_all(&cache_dir)
        .map_err(|e| anyhow::anyhow!("Failed to create cache directory {:?}: {}", cache_dir, e))?;

    info!("Using cache directory: {:?}", cache_dir);

    let api = ApiBuilder::new()
        .with_progress(true)
        .with_token(token)
        .with_cache_dir(cache_dir)
        .build()?;
    let model_name = name.display().to_string();

    let repo = api.model(model_name.clone());

    let info = match repo.info().await {
        Ok(info) => info,
        Err(e) => {
            return Err(anyhow::anyhow!(
                "Failed to fetch model '{}' from HuggingFace: {}. Is this a valid HuggingFace ID?",
                model_name,
                e
            ));
        }
    };
    info!("Got model info: {:?}", info);

    if info.siblings.is_empty() {
        return Err(anyhow::anyhow!(
            "Model '{}' exists but contains no downloadable files.",
            model_name
        ));
    }

    let mut p = PathBuf::new();
    let mut files_downloaded = false;

    for sib in info.siblings {
        if IGNORED.contains(&sib.rfilename.as_str()) || is_image(Path::new(&sib.rfilename)) {
            continue;
        }

        match repo.get(&sib.rfilename).await {
            Ok(path) => {
                p = path;
                files_downloaded = true;
            }
            Err(e) => {
                return Err(anyhow::anyhow!(
                    "Failed to download file '{}' from model '{}': {}",
                    sib.rfilename,
                    model_name,
                    e
                ));
            }
        }
    }

    if !files_downloaded {
        return Err(anyhow::anyhow!(
            "No valid files found for model '{}'.",
            model_name
        ));
    }

    info!("Downloaded model files for {}", model_name);

    match p.parent() {
        Some(p) => Ok(p.to_path_buf()),
        None => Err(anyhow::anyhow!("Invalid HF cache path: {}", p.display())),
    }
}

fn is_image(s: &Path) -> bool {
    s.extension().is_some_and(|ext| {
        ext.eq_ignore_ascii_case("png")
            || ext.eq_ignore_ascii_case("jpg")
            || ext.eq_ignore_ascii_case("jpeg")
            || ext.eq_ignore_ascii_case("gif")
            || ext.eq_ignore_ascii_case("webp")
            || ext.eq_ignore_ascii_case("svg")
            || ext.eq_ignore_ascii_case("ico")
            || ext.eq_ignore_ascii_case("bmp")
            || ext.eq_ignore_ascii_case("tiff")
            || ext.eq_ignore_ascii_case("tif")
    })
}

>>>>>>> 41cd1ecf
#[cfg(test)]
#[allow(clippy::expect_used)]
mod tests {
    use super::*;
    use std::path::PathBuf;
    use tempfile::TempDir;

    // Mock provider for testing
    struct MockProvider {
        should_succeed: bool,
        return_path: PathBuf,
    }

    #[async_trait::async_trait]
    impl ModelProviderTrait for MockProvider {
        async fn download_model(
            &self,
            _model_name: &str,
            _cache_dir: Option<PathBuf>,
        ) -> Result<PathBuf> {
            if self.should_succeed {
                Ok(self.return_path.clone())
            } else {
                Err(anyhow::anyhow!("Mock download failed"))
            }
        }

        async fn delete_model(&self, _model_name: &str) -> Result<()> {
            if self.should_succeed {
                Ok(())
            } else {
                Err(anyhow::anyhow!("Mock delete failed"))
            }
        }

        fn provider_name(&self) -> &'static str {
            "Mock Provider"
        }

        fn is_ignored(_filename: &str) -> bool {
            false // Mock provider doesn't ignore any files
        }

        fn is_image(_path: &std::path::Path) -> bool {
            false // Mock provider doesn't consider any files as images
        }
    }

    #[test]
    fn test_get_provider() {
        let provider = get_provider(ModelProvider::HuggingFace);
        assert_eq!(provider.provider_name(), "Hugging Face");
    }

    #[tokio::test]
    async fn test_mock_provider_success() {
        let temp_dir = TempDir::new().expect("Failed to create temporary directory");
        let mock_provider = MockProvider {
            should_succeed: true,
            return_path: temp_dir.path().to_path_buf(),
        };

        let result = mock_provider
            .download_model("test-model", Some(temp_dir.path().to_path_buf()))
            .await;
        assert!(result.is_ok());
        assert_eq!(result.expect("Expected successful result"), temp_dir.path());
    }

    #[tokio::test]
    async fn test_mock_provider_failure() {
        let temp_dir = TempDir::new().expect("Failed to create temporary directory");
        let mock_provider = MockProvider {
            should_succeed: false,
            return_path: temp_dir.path().to_path_buf(),
        };

        let result = mock_provider
            .download_model("test-model", Some(temp_dir.path().to_path_buf()))
            .await;
        assert!(result.is_err());
        assert!(
            result
                .expect_err("Expected error result")
                .to_string()
                .contains("Mock download failed")
        );
    }

    #[tokio::test]
    async fn test_download_model_routing() {
        // Test that download_model function properly routes to the provider
        // Note: This test doesn't actually download from HF to avoid network dependency
        // In a real scenario, you might want to mock the hf-hub dependency

        let provider = ModelProvider::HuggingFace;
        let provider_impl = get_provider(provider);
        assert_eq!(provider_impl.provider_name(), "Hugging Face");
    }
    #[test]
    fn test_default_trait_implementations() {
        // Create a minimal provider that uses default implementations
        struct DefaultProvider;

        #[async_trait::async_trait]
        impl ModelProviderTrait for DefaultProvider {
            async fn download_model(&self, _model_name: &str) -> Result<PathBuf> {
                Ok(PathBuf::from("/tmp"))
            }

            async fn delete_model(&self, _model_name: &str) -> Result<()> {
                Ok(())
            }

            fn provider_name(&self) -> &'static str {
                "Default Provider"
            }
            // Note: is_ignored and is_image are not implemented, so they use defaults
        }

        // Test default is_ignored behavior
        assert!(DefaultProvider::is_ignored(".gitattributes"));
        assert!(DefaultProvider::is_ignored(".gitignore"));
        assert!(DefaultProvider::is_ignored("README.md"));
        assert!(!DefaultProvider::is_ignored("LICENSE"));
        assert!(!DefaultProvider::is_ignored("model.bin"));
        assert!(!DefaultProvider::is_ignored("config.json"));

        // Test default is_image behavior
        use std::path::Path;
        assert!(DefaultProvider::is_image(Path::new("test.png")));
        assert!(DefaultProvider::is_image(Path::new("test.JPG")));
        assert!(DefaultProvider::is_image(Path::new("test.gif")));
        assert!(!DefaultProvider::is_image(Path::new("test.txt")));
        assert!(!DefaultProvider::is_image(Path::new("model.bin")));
    }
}<|MERGE_RESOLUTION|>--- conflicted
+++ resolved
@@ -4,69 +4,6 @@
 use std::path::PathBuf;
 use tracing::info;
 
-<<<<<<< HEAD
-=======
-const IGNORED: [&str; 3] = [".gitattributes", "LICENSE", "README.md"];
-
-const HF_TOKEN_ENV_VAR: &str = "HF_TOKEN";
-const HF_HUB_CACHE_ENV_VAR: &str = "HF_HUB_CACHE";
-
-/// Get the cache directory for Hugging Face models
-/// Priority order:
-/// 1. Provided cache_dir parameter
-/// 2. HF_HUB_CACHE environment variable
-/// 3. Default location (~/.cache/huggingface/hub)
-fn get_cache_dir(cache_dir: Option<PathBuf>) -> PathBuf {
-    // Use provided cache directory if available
-    if let Some(dir) = cache_dir {
-        return dir;
-    }
-
-    // Try environment variable
-    if let Ok(cache_path) = env::var(HF_HUB_CACHE_ENV_VAR) {
-        return PathBuf::from(cache_path);
-    }
-
-    // Fall back to default location
-    let home = env::var("HOME")
-        .or_else(|_| env::var("USERPROFILE"))
-        .unwrap_or_else(|_| ".".to_string());
-
-    PathBuf::from(home).join(".cache/huggingface/hub")
-}
-
-/// Trait for model providers
-/// This trait provides the framework for supporting multiple model providers.
-/// It allows for easy extension to support providers like OpenAI, Anthropic, etc.
-#[async_trait::async_trait]
-pub trait ModelProviderTrait: Send + Sync {
-    /// Download a model and return the path where it was downloaded
-    async fn download_model(&self, model_name: &str, cache_dir: Option<PathBuf>)
-    -> Result<PathBuf>;
-
-    /// Get the provider name for logging
-    fn provider_name(&self) -> &'static str;
-}
-
-/// Hugging Face model provider implementation
-pub struct HuggingFaceProvider;
-
-#[async_trait::async_trait]
-impl ModelProviderTrait for HuggingFaceProvider {
-    async fn download_model(
-        &self,
-        model_name: &str,
-        cache_dir: Option<PathBuf>,
-    ) -> Result<PathBuf> {
-        download_from_hf(model_name, cache_dir).await
-    }
-
-    fn provider_name(&self) -> &'static str {
-        "Hugging Face"
-    }
-}
-
->>>>>>> 41cd1ecf
 /// Provider factory to get the appropriate provider implementation
 #[must_use]
 pub fn get_provider(provider: ModelProvider) -> Box<dyn ModelProviderTrait> {
@@ -90,111 +27,6 @@
     provider_impl.download_model(model_name, cache_dir).await
 }
 
-<<<<<<< HEAD
-=======
-/// Attempt to download a model from Hugging Face
-/// Returns the directory it is in
-pub async fn download_from_hf(
-    name: impl AsRef<Path>,
-    cache_dir: Option<PathBuf>,
-) -> Result<PathBuf> {
-    info!(
-        "Downloading model from Hugging Face: {}",
-        name.as_ref().display()
-    );
-    let name = name.as_ref();
-    let token = env::var(HF_TOKEN_ENV_VAR).ok();
-
-    // Get cache directory and ensure it exists
-    let cache_dir = get_cache_dir(cache_dir);
-    std::fs::create_dir_all(&cache_dir)
-        .map_err(|e| anyhow::anyhow!("Failed to create cache directory {:?}: {}", cache_dir, e))?;
-
-    info!("Using cache directory: {:?}", cache_dir);
-
-    let api = ApiBuilder::new()
-        .with_progress(true)
-        .with_token(token)
-        .with_cache_dir(cache_dir)
-        .build()?;
-    let model_name = name.display().to_string();
-
-    let repo = api.model(model_name.clone());
-
-    let info = match repo.info().await {
-        Ok(info) => info,
-        Err(e) => {
-            return Err(anyhow::anyhow!(
-                "Failed to fetch model '{}' from HuggingFace: {}. Is this a valid HuggingFace ID?",
-                model_name,
-                e
-            ));
-        }
-    };
-    info!("Got model info: {:?}", info);
-
-    if info.siblings.is_empty() {
-        return Err(anyhow::anyhow!(
-            "Model '{}' exists but contains no downloadable files.",
-            model_name
-        ));
-    }
-
-    let mut p = PathBuf::new();
-    let mut files_downloaded = false;
-
-    for sib in info.siblings {
-        if IGNORED.contains(&sib.rfilename.as_str()) || is_image(Path::new(&sib.rfilename)) {
-            continue;
-        }
-
-        match repo.get(&sib.rfilename).await {
-            Ok(path) => {
-                p = path;
-                files_downloaded = true;
-            }
-            Err(e) => {
-                return Err(anyhow::anyhow!(
-                    "Failed to download file '{}' from model '{}': {}",
-                    sib.rfilename,
-                    model_name,
-                    e
-                ));
-            }
-        }
-    }
-
-    if !files_downloaded {
-        return Err(anyhow::anyhow!(
-            "No valid files found for model '{}'.",
-            model_name
-        ));
-    }
-
-    info!("Downloaded model files for {}", model_name);
-
-    match p.parent() {
-        Some(p) => Ok(p.to_path_buf()),
-        None => Err(anyhow::anyhow!("Invalid HF cache path: {}", p.display())),
-    }
-}
-
-fn is_image(s: &Path) -> bool {
-    s.extension().is_some_and(|ext| {
-        ext.eq_ignore_ascii_case("png")
-            || ext.eq_ignore_ascii_case("jpg")
-            || ext.eq_ignore_ascii_case("jpeg")
-            || ext.eq_ignore_ascii_case("gif")
-            || ext.eq_ignore_ascii_case("webp")
-            || ext.eq_ignore_ascii_case("svg")
-            || ext.eq_ignore_ascii_case("ico")
-            || ext.eq_ignore_ascii_case("bmp")
-            || ext.eq_ignore_ascii_case("tiff")
-            || ext.eq_ignore_ascii_case("tif")
-    })
-}
-
->>>>>>> 41cd1ecf
 #[cfg(test)]
 #[allow(clippy::expect_used)]
 mod tests {
